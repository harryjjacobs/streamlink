import argparse
import re
from string import printable
from textwrap import dedent

from .constants import (
    LIVESTREAMER_VERSION, STREAM_PASSTHROUGH, DEFAULT_PLAYER_ARGUMENTS
)
from .utils import find_default_player

_filesize_re = re.compile("""
    (?P<size>\d+(\.\d+)?)
    (?P<modifier>[Kk]|[Mm])?
    (?:[Bb])?
""", re.VERBOSE)
_keyvalue_re = re.compile("(?P<key>[^=]+)\s*=\s*(?P<value>.*)")
_printable_re = re.compile("[{0}]".format(printable))
_option_re = re.compile("""
    (?P<name>[A-z-]+) # A option name, valid characters are A to z and dash.
    \s*
    (?P<op>=)? # Separating the option and the value with a equals sign is
               # common, but optional.
    \s*
    (?P<value>.*) # The value, anything goes.
""", re.VERBOSE)


class ArgumentParser(argparse.ArgumentParser):
    def convert_arg_line_to_args(self, line):
        # Strip any non-printable characters that might be in the
        # beginning of the line (e.g. Unicode BOM marker).
        match = _printable_re.search(line)
        if not match:
            return
        line = line[match.start():].strip()

        # Skip lines that do not start with a valid option (e.g. comments)
        option = _option_re.match(line)
        if not option:
            return

        name, value = option.group("name", "value")
        if name and value:
            yield "--{0}={1}".format(name, value)
        elif name:
            yield "--{0}".format(name)


class HelpFormatter(argparse.RawDescriptionHelpFormatter):
    """A nicer help formatter.

    Help for arguments can be indented and contain new lines.
    It will be de-dented and arguments in the help will be
    separated by a blank line for better readability.

    Originally written by Jakub Roztocil of the httpie project.
    """

    def __init__(self, max_help_position=4, *args, **kwargs):
        # A smaller indent for args help.
        kwargs["max_help_position"] = max_help_position
        argparse.RawDescriptionHelpFormatter.__init__(self, *args, **kwargs)

    def _split_lines(self, text, width):
        text = dedent(text).strip() + "\n\n"
        return text.splitlines()


def comma_list(values):
    return [val.strip() for val in values.split(",")]


def comma_list_filter(acceptable):
    def func(p):
        values = comma_list(p)
        return list(filter(lambda v: v in acceptable, values))

    return func


def num(type, min=None, max=None):
    def func(value):
        value = type(value)

        if min is not None and not (value > min):
            raise argparse.ArgumentTypeError(
                "{0} value must be more than {1} but is {2}".format(
                    type.__name__, min, value
                )
            )

        if max is not None and not (value <= max):
            raise argparse.ArgumentTypeError(
                "{0} value must be at most {1} but is {2}".format(
                    type.__name__, max, value
                )
            )

        return value

    func.__name__ = type.__name__

    return func


def filesize(value):
    match = _filesize_re.match(value)
    if not match:
        raise ValueError

    size = float(match.group("size"))
    if not size:
        raise ValueError

    modifier = match.group("modifier")
    if modifier in ("M", "m"):
        size *= 1024 * 1024
    elif modifier in ("K", "k"):
        size *= 1024

    return num(int, min=0)(size)


def keyvalue(value):
    match = _keyvalue_re.match(value)
    if not match:
        raise ValueError

    return match.group("key", "value")


def boolean(value):
    truths = ["yes", "1", "true", "on"]
    falses = ["no", "0", "false", "off"]
    if value.lower() not in truths+falses:
        raise argparse.ArgumentTypeError("{0} was not one of {{{1}}}".format(value, ', '.join(truths+falses)))

    return value.lower() in truths

parser = ArgumentParser(
    fromfile_prefix_chars="@",
    formatter_class=HelpFormatter,
    add_help=False,
    usage="%(prog)s [OPTIONS] <URL> [STREAM]",
    description=dedent("""
    Streamlink is command-line utility that extracts streams from
    various services and pipes them into a video player of choice.
    """),
    epilog=dedent("""
    For more in-depth documention see:
      https://streamlink.github.io

    Please report broken plugins or bugs to the issue tracker on Github:
      https://github.com/streamlink/streamlink/issues
    """)
)

positional = parser.add_argument_group("Positional arguments")
positional.add_argument(
    "url",
    metavar="URL",
    nargs="?",
    help="""
    A URL to attempt to extract streams from.

    If it's a HTTP URL then "http://" can be omitted.
    The URL can also be specified using the --url option.
    """
)
positional.add_argument(
    "stream",
    metavar="STREAM",
    nargs="?",
    type=comma_list,
    help="""
    Stream to play.

    Use "best" or "worst" for highest or lowest quality available.

    Fallback streams can be specified by using a comma-separated list:

      "720p,480p,best"

    If no stream is specified and --default-stream is not used then a
    list of available streams will be printed.
    """
)

general = parser.add_argument_group("General options")
general.add_argument(
    "-h", "--help",
    action="store_true",
    help="""
    Show this help message and exit.
    """
)
general.add_argument(
    "-V", "--version",
    action="version",
    version="%(prog)s {0}".format(LIVESTREAMER_VERSION),
    help="""
    Show version number and exit.
    """
)
general.add_argument(
    "--plugins",
    action="store_true",
    help="""
    Print a list of all currently installed plugins.
    """
)
general.add_argument(
    "--can-handle-url",
    metavar="URL",
    help="""
    Check if Streamlink has a plugin that can handle the specified URL.

    Returns status code 1 for false and 0 for true.

    Useful for external scripting.
    """
)
general.add_argument(
    "--can-handle-url-no-redirect",
    metavar="URL",
    help="""
    Same as --can-handle-url but without following redirects when looking up the URL.
    """
)
general.add_argument(
    "--config",
    action="append",
    metavar="FILENAME",
    help="""
    Load options from this config file.

    Can be repeated to load multiple files, in which case
    the options are merged on top of each other where the
    last config has highest priority.
    """
)
general.add_argument(
    "-l", "--loglevel",
    metavar="LEVEL",
    default="info",
    help="""
    Set the log message threshold.

    Valid levels are: none, error, warning, info, debug
    """
)
general.add_argument(
    "-Q", "--quiet",
    action="store_true",
    help="""
    Hide all log output.

    Alias for "--loglevel none".
    """
)
general.add_argument(
    "-j", "--json",
    action="store_true",
    help="""
    Output JSON representations instead of the normal text output.

    Useful for external scripting.
    """
)
general.add_argument(
    "--auto-version-check",
    type=boolean,
    metavar="{yes,true,1,on,no,false,0,off}",
    default=False,
    help="""
    Enable or disable the automatic check for a new version of Streamlink.

    Default is no
    """
)
general.add_argument(
    "--version-check",
    action="store_true",
    help="""
    Runs a version check and exits.
    """
)
general.add_argument(
    "--locale",
    type=str,
    metavar="LOCALE",
    help="""
    The preferred locale setting, for selecting the preferred
    subtitle and audio language.

    The locale is formatted as [language_code]_[country_code],
     eg. eg. en_US or es_ES

    Default is system locale.
    """
)

player = parser.add_argument_group("Player options")
player.add_argument(
    "-p", "--player",
    metavar="COMMAND",
    default=find_default_player(),
    help="""
    Player to feed stream data to. By default, VLC will be used
    if it can be found in its default location.

    This is a shell-like syntax to support using a specific player:

      streamlink --player=vlc <url> <quality>

    Absolute or relative paths can also be passed via this option
    in the event the player's executable can not be resolved:

      streamlink --player=/path/to/vlc <url> <quality>
      streamlink --player=./vlc-player/vlc <url> <quality>

    To use a player that is located in a path with spaces you must
    quote the parameter or its value:

      streamlink "--player=/path/with spaces/vlc" <url> <quality>
      streamlink --player "C:\path\with spaces\mpc-hc64.exe" <url> <quality>

    Options may also be passed to the player. For example:

      streamlink --player "vlc --file-caching=5000" <url> <quality>

    As an alternative to this, see the --player-args parameter,
    which does not log the customer player arguments.
    """
)
player.add_argument(
    "-a", "--player-args",
    metavar="ARGUMENTS",
    default=DEFAULT_PLAYER_ARGUMENTS,
    help="""
    This option allows you to customize the default arguments which
    are put together with the value of --player to create a command
    to execute.

    This value can contain formatting variables surrounded by curly
    braces, {{ and }}. If you need to include a brace character, it
    can be escaped by doubling, e.g. {{{{ and }}}}.

    Formatting variables available:

    filename
      This is the filename that the player will use.
      It's usually "-" (stdin), but can also be a URL or a file
      depending on the options used.

    It's usually enough to use --player instead of this unless you
    need to add arguments after the filename.

    Default is "{0}".
    """.format(DEFAULT_PLAYER_ARGUMENTS)
)
player.add_argument(
    "-v", "--verbose-player",
    action="store_true",
    help="""
    Allow the player to display its console output.
    """
)
player.add_argument(
    "-n", "--player-fifo", "--fifo",
    action="store_true",
    help="""
    Make the player read the stream through a named pipe instead of
    the stdin pipe.
    """
)
player.add_argument(
    "--player-http",
    action="store_true",
    help="""
    Make the player read the stream through HTTP instead of
    the stdin pipe.
    """
)
player.add_argument(
    "--player-continuous-http",
    action="store_true",
    help="""
    Make the player read the stream through HTTP, but unlike
    --player-http it will continuously try to open the stream if the
    player requests it.

    This makes it possible to handle stream disconnects if your player
    is capable of reconnecting to a HTTP stream. This is usually
    done by setting your player to a "repeat mode".

    """
)
player.add_argument(
    "--player-external-http",
    action="store_true",
    help="""
    Serve stream data through HTTP without running any player. This is useful
    to allow external devices like smartphones or streaming boxes to watch
    streams they wouldn't be able to otherwise.

    Behavior will be similar to the continuous HTTP option, but no player
    program will be started, and the server will listen on all available
    connections instead of just in the local (loopback) interface.

    The URLs that can be used to access the stream will be printed to the
    console, and the server can be interrupted using CTRL-C.
    """
)
player.add_argument(
    "--player-external-http-port",
    metavar="PORT",
    type=num(int, min=0, max=65535),
    default=0,
    help="""
    A fixed port to use for the external HTTP server if that mode is enabled.
    Omit or set to 0 to use a random high (>1024) port.
    """
)
player.add_argument(
    "--player-passthrough",
    metavar="TYPES",
    type=comma_list_filter(STREAM_PASSTHROUGH),
    default=[],
    help="""
    A comma-delimited list of stream types to pass to the player as a
    URL to let it handle the transport of the stream instead.

    Stream types that can be converted into a playable URL are:

    - {0}

    Make sure your player can handle the stream type when using this.
    """.format("\n    - ".join(STREAM_PASSTHROUGH))
)
player.add_argument(
    "--player-no-close",
    action="store_true",
    help="""
    By default Streamlink will close the player when the stream ends.
    This is to avoid "dead" GUI players lingering after a stream ends.

    It does however have the side-effect of sometimes closing a player
    before it has played back all of its cached data.

    This option will instead let the player decide when to exit.
    """
)

output = parser.add_argument_group("File output options")
output.add_argument(
    "-o", "--output",
    metavar="FILENAME",
    help="""
    Write stream data to FILENAME instead of playing it.

    You will be prompted if the file already exists.
    """
)
output.add_argument(
    "-f", "--force",
    action="store_true",
    help="""
    When using -o, always write to file even if it already exists.
    """
)
output.add_argument(
    "-O", "--stdout",
    action="store_true",
    help="""
    Write stream data to stdout instead of playing it.
    """
)

stream = parser.add_argument_group("Stream options")
stream.add_argument(
    "--url",
    dest="url_param",
    metavar="URL",
    help="""
    A URL to attempt to extract streams from.

    If it's a HTTP URL then "http://" can be omitted.

    This is an alternative to setting the URL using a positional argument.
    """
)
stream.add_argument(
    "--default-stream",
    type=comma_list,
    metavar="STREAM",
    help="""
    Open this stream when no stream argument is specified, e.g. "best".
    """
)
stream.add_argument(
    "--retry-streams",
    metavar="DELAY",
    type=num(float, min=0),
    help="""
    Will retry fetching streams until streams are found while
    waiting DELAY (seconds) between each attempt.
    """
)
stream.add_argument(
    "--retry-open",
    metavar="ATTEMPTS",
    type=num(int, min=0),
    default=1,
    help="""
    Will try ATTEMPTS times to open the stream until giving up.

    Default is 1.
    """
)
stream.add_argument(
    "--stream-types", "--stream-priority",
    metavar="TYPES",
    type=comma_list,
    help="""
    A comma-delimited list of stream types to allow.

    The order will be used to separate streams when there are multiple
    streams with the same name but different stream types. Any stream type
    not listed will be omitted from the available streams list.  A ``*``
    can be used as a wildcard to match any other type of stream, eg. muxed-stream.

    Default is "rtmp,hls,hds,http,akamaihd,*".
    """
)
stream.add_argument(
    "--stream-sorting-excludes",
    metavar="STREAMS",
    type=comma_list,
    help="""
    Fine tune best/worst synonyms by excluding unwanted streams.

    Uses a filter expression in the format:

      [operator]<value>

    Valid operators are >, >=, < and <=. If no operator is specified
    then equality is tested.

    For example this will exclude streams ranked higher than "480p":

      ">480p"

    Multiple filters can be used by separating each expression with
    a comma.

    For example this will exclude streams from two quality types:

      ">480p,>medium"

    """
)

transport = parser.add_argument_group("Stream transport options")
transport.add_argument(
    "--hds-live-edge",
    type=num(float, min=0),
    metavar="SECONDS",
    help="""
    The time live HDS streams will start from the edge of stream.

    Default is 10.0.
    """
)
transport.add_argument(
    "--hds-segment-attempts",
    type=num(int, min=0),
    metavar="ATTEMPTS",
    help="""
    How many attempts should be done to download each HDS segment
    before giving up.

    Default is 3.
    """
)
transport.add_argument(
    "--hds-segment-threads",
    type=num(int, max=10),
    metavar="THREADS",
    help="""
    The size of the thread pool used to download HDS segments.
    Minimum value is 1 and maximum is 10.

    Default is 1.
    """
)
transport.add_argument(
    "--hds-segment-timeout",
    type=num(float, min=0),
    metavar="TIMEOUT",
    help="""
    HDS segment connect and read timeout.

    Default is 10.0.
    """
)
transport.add_argument(
    "--hds-timeout",
    type=num(float, min=0),
    metavar="TIMEOUT",
    help="""
    Timeout for reading data from HDS streams.

    Default is 60.0.
    """
)
transport.add_argument(
    "--hls-live-edge",
    type=num(int, min=0),
    metavar="SEGMENTS",
    help="""
    How many segments from the end to start live HLS streams on.

    The lower the value the lower latency from the source you will be,
    but also increases the chance of buffering.

    Default is 3.
    """
)
transport.add_argument(
    "--hls-segment-attempts",
    type=num(int, min=0),
    metavar="ATTEMPTS",
    help="""
    How many attempts should be done to download each HLS segment
    before giving up.

    Default is 3.
    """
)
transport.add_argument(
    "--hls-playlist-reload-attempts",
    type=num(int, min=0),
    metavar="ATTEMPTS",
    help="""
    How many attempts should be done to reload the HLS playlist
    before giving up.

    Default is 3.
    """
)
transport.add_argument(
    "--hls-segment-threads",
    type=num(int, max=10),
    metavar="THREADS",
    help="""
    The size of the thread pool used to download HLS segments.
    Minimum value is 1 and maximum is 10.

    Default is 1.
    """
)
transport.add_argument(
    "--hls-segment-timeout",
    type=num(float, min=0),
    metavar="TIMEOUT",
    help="""
    HLS segment connect and read timeout.

    Default is 10.0.
    """)
transport.add_argument(
    "--hls-timeout",
    type=num(float, min=0),
    metavar="TIMEOUT",
    help="""
    Timeout for reading data from HLS streams.

    Default is 60.0.
    """)
transport.add_argument(
    "--hls-audio-select",
    type=str,
    metavar="CODE",
    help="""
    Selects a specific audio source, by language code, when multiple audio sources are available.

    Note: This is only useful in special circumstances where the regular locale option fails.
    """)
transport.add_argument(
    "--http-stream-timeout",
    type=num(float, min=0),
    metavar="TIMEOUT",
    help="""
    Timeout for reading data from HTTP streams.

    Default is 60.0.
    """
)
transport.add_argument(
    "--ringbuffer-size",
    metavar="SIZE",
    type=filesize,
    help="""
    The maximum size of ringbuffer. Add a M or K suffix to specify mega
    or kilo bytes instead of bytes.

    The ringbuffer is used as a temporary storage between the stream
    and the player. This is to allows us to download the stream faster
    than the player wants to read it.

    The smaller the size, the higher chance of the player buffering
    if there are download speed dips and the higher size the more data
    we can use as a storage to catch up from speed dips.

    It also allows you to temporary pause as long as the ringbuffer
    doesn't get full since we continue to download the stream in the
    background.

    Note: A smaller size is recommended on lower end systems (such as
    Raspberry Pi) when playing stream types that require some extra
    processing (such as HDS) to avoid unnecessary background
    processing.

    Default is "16M".
    """)
transport.add_argument(
    "--rtmp-proxy", "--rtmpdump-proxy",
    metavar="PROXY",
    help="""
    A SOCKS proxy that RTMP streams will use.

    Example: 127.0.0.1:9050
    """
)
transport.add_argument(
    "--rtmp-rtmpdump", "--rtmpdump", "-r",
    metavar="FILENAME",
    help="""
    RTMPDump is used to access RTMP streams. You can specify the
    location of the rtmpdump executable if it is not in your PATH.

    Example: "/usr/local/bin/rtmpdump"
    """
)
transport.add_argument(
    "--rtmp-timeout",
    type=num(float, min=0),
    metavar="TIMEOUT",
    help="""
    Timeout for reading data from RTMP streams.

    Default is 60.0.
    """
)
transport.add_argument(
    "--stream-segment-attempts",
    type=num(int, min=0),
    metavar="ATTEMPTS",
    help="""
    How many attempts should be done to download each segment before giving up.

    This is generic option used by streams not covered by other options,
    such as stream protocols specific to plugins, e.g. UStream.

    Default is 3.
    """
)
transport.add_argument(
    "--stream-segment-threads",
    type=num(int, max=10),
    metavar="THREADS",
    help="""
    The size of the thread pool used to download segments.
    Minimum value is 1 and maximum is 10.

    This is generic option used by streams not covered by other options,
    such as stream protocols specific to plugins, e.g. UStream.

    Default is 1.
    """
)
transport.add_argument(
    "--stream-segment-timeout",
    type=num(float, min=0),
    metavar="TIMEOUT",
    help="""
    Segment connect and read timeout.

    This is generic option used by streams not covered by other options,
    such as stream protocols specific to plugins, e.g. UStream.

    Default is 10.0.
    """)
transport.add_argument(
    "--stream-timeout",
    type=num(float, min=0),
    metavar="TIMEOUT",
    help="""
    Timeout for reading data from streams.

    This is generic option used by streams not covered by other options,
    such as stream protocols specific to plugins, e.g. UStream.
    Default is 60.0.
    """)
transport.add_argument(
    "--stream-url",
    action="store_true",
    help="""
    If possible, translate the stream to a URL and print it.
    """
)
transport.add_argument(
    "--subprocess-cmdline", "--cmdline", "-c",
    action="store_true",
    help="""
    Print command-line used internally to play stream.

    This is only available on RTMP streams.
    """
)
transport.add_argument(
    "--subprocess-errorlog", "--errorlog", "-e",
    action="store_true",
    help="""
    Log possible errors from internal subprocesses to a temporary file.
    The file will be saved in your systems temporary directory.

    Useful when debugging rtmpdump related issues.
    """
)
transport.add_argument(
    "--subprocess-errorlog-path", "--errorlog-path",
    type=str,
    metavar="PATH",
    help="""
    Log the subprocess errorlog to a specific file rather than a temporary file.
    Takes precedence over subprocess-errorlog.

    Useful when debugging rtmpdump related issues.
    """
)
transport.add_argument(
    "--ffmpeg-ffmpeg",
    metavar="FILENAME",
    help="""
    FFMPEG is used to access mux separate video and audio streams.
    You can specify the location of the ffmpeg executable if it is
    not in your PATH.

    Example: "/usr/local/bin/ffmpeg"
    """
)
transport.add_argument(
    "--ffmpeg-verbose",
    action="store_true",
    help="""
    Write the console output from ffmpeg to the console
    """
)
transport.add_argument(
    "--ffmpeg-verbose-path",
    type=str,
    metavar="PATH",
    help="""
    Path to write the output from the ffmpeg console
    """
)
transport.add_argument(
    "--ffmpeg-video-transcode",
    metavar="CODEC",
    help="""
    When muxing streams transcode the video to this CODEC, defaults to copy (no transcode)

    Example: "h264"
    """
)
transport.add_argument(
    "--ffmpeg-audio-transcode",
    metavar="CODEC",
    help="""
    When muxing streams transcode the audio to this CODEC, defaults to copy (no transcode)

    Example: "aac"
    """
)

http = parser.add_argument_group("HTTP options")
http.add_argument(
    "--http-proxy",
    metavar="HTTP_PROXY",
    help="""
    A HTTP proxy to use for all HTTP requests.

    Example: http://hostname:port/
    """
)
http.add_argument(
    "--https-proxy",
    metavar="HTTPS_PROXY",
    help="""
    A HTTPS capable proxy to use for all HTTPS requests.

    Example: http://hostname:port/
    """
)
http.add_argument(
    "--http-cookie",
    metavar="KEY=VALUE",
    type=keyvalue,
    action="append",
    help="""
    A cookie to add to each HTTP request.

    Can be repeated to add multiple cookies.
    """
)
http.add_argument(
    "--http-header",
    metavar="KEY=VALUE",
    type=keyvalue,
    action="append",
    help="""
    A header to add to each HTTP request.

    Can be repeated to add multiple headers.
    """
)
http.add_argument(
    "--http-query-param",
    metavar="KEY=VALUE",
    type=keyvalue,
    action="append",
    help="""
    A query parameter to add to each HTTP request.

    Can be repeated to add multiple query parameters.
    """
)
http.add_argument(
    "--http-ignore-env",
    action="store_true",
    help="""
    Ignore HTTP settings set in the environment such as environment
    variables (HTTP_PROXY, etc) or ~/.netrc authentication.
    """
)
http.add_argument(
    "--http-no-ssl-verify",
    action="store_true",
    help="""
    Don't attempt to verify SSL certificates.

    Usually a bad idea, only use this if you know what you're doing.
    """
)
http.add_argument(
    "--http-disable-dh",
    action="store_true",
    help="""
    Disable Diffie Hellman key exchange

    Usually a bad idea, only use this if you know what you're doing.
    """
)
http.add_argument(
    "--http-ssl-cert",
    metavar="FILENAME",
    help="""
    SSL certificate to use.

    Expects a .pem file.
    """
)
http.add_argument(
    "--http-ssl-cert-crt-key",
    metavar=("CRT_FILENAME", "KEY_FILENAME"),
    nargs=2,
    help="""
    SSL certificate to use.

    Expects a .crt and a .key file.
    """
)
http.add_argument(
    "--http-timeout",
    metavar="TIMEOUT",
    type=num(float, min=0),
    help="""
    General timeout used by all HTTP requests except the ones covered
    by other options.

    Default is 20.0.
    """
)


plugin = parser.add_argument_group("Plugin options")
plugin.add_argument(
    "--plugin-dirs",
    metavar="DIRECTORY",
    type=comma_list,
    help="""
    Attempts to load plugins from these directories.

    Multiple directories can be used by separating them with a
    semi-colon.
    """
)
plugin.add_argument(
    "--twitch-oauth-token",
    metavar="TOKEN",
    help="""
    An OAuth token to use for Twitch authentication.
    Use --twitch-oauth-authenticate to create a token.
    """
)
plugin.add_argument(
    "--twitch-oauth-authenticate",
    action="store_true",
    help="""
    Open a web browser where you can grant Streamlink access
    to your Twitch account which creates a token for use with
    --twitch-oauth-token.
    """
)
plugin.add_argument(
    "--twitch-cookie",
    metavar="COOKIES",
    help="""
    Twitch cookies to authenticate to allow access to subscription channels.

    Example:

      "_twitch_session_id=xxxxxx; persistent=xxxxx"

    Note: This method is the old and clunky way of authenticating with
    Twitch, using --twitch-oauth-authenticate is the recommended and
    simpler way of doing it now.

    """
)
plugin.add_argument(
    "--twitch-disable-hosting",
    action="store_true",
    help="""
    Do not open the stream if the target channel is hosting another channel.
    """
)
plugin.add_argument(
    "--ustream-password",
    metavar="PASSWORD",
    help="""
    A password to access password protected UStream.tv channels.
    """
)
plugin.add_argument(
    "--crunchyroll-username",
    metavar="USERNAME",
    help="""
    A Crunchyroll username to allow access to restricted streams.
    """
)
plugin.add_argument(
    "--crunchyroll-password",
    metavar="PASSWORD",
    nargs="?",
    const=True,
    default=None,
    help="""
    A Crunchyroll password for use with --crunchyroll-username.

    If left blank you will be prompted.
    """
)
plugin.add_argument(
    "--crunchyroll-purge-credentials",
    action="store_true",
    help="""
    Purge cached Crunchyroll credentials to initiate a new session
    and reauthenticate.
    """
)
plugin.add_argument(
    "--crunchyroll-session-id",
    metavar="SESSION_ID",
    help="""
    Set a specific session ID for crunchyroll, can be used to bypass
    region restrictions
    """
)
plugin.add_argument(
    "--btv-username",
    metavar="USERNAME",
    help="""
    A BTV username required to access any stream.
    """
)
plugin.add_argument(
    "--btv-password",
    metavar="PASSWORD",
    help="""
    A BTV account password to use with --btv-username.
    """
)
plugin.add_argument(
    "--schoolism-email",
    metavar="EMAIL",
    help="""
    The email associated with your Schoolism account, required to access any Schoolism stream.
    """
)
plugin.add_argument(
    "--schoolism-password",
    metavar="PASSWORD",
    help="""
    A Schoolism account password to use with --schoolism-email.
    """
)
plugin.add_argument(
    "--schoolism-part",
    type=int,
    default=1,
    metavar="PART",
    help="""
    Play part number PART of the lesson

    Defaults is 1
    """
)
plugin.add_argument(
    "--daisuki-mux-subtitles",
    action="store_true",
    help="""
    Automatically mux available subtitles in to the output stream
    """
)
plugin.add_argument(
    "--rtve-mux-subtitles",
    action="store_true",
    help="""
    Automatically mux available subtitles in to the output stream
    """
)
plugin.add_argument(
    "--funimation-language",
    type=str,
    choices=["en", "ja", "english", "japanese"],
    default="english",
    help="""
    The audio language to use for Funimation streams; japanese or english

    Default is english
    """
)
plugin.add_argument(
    "--funimation-mux-subtitles",
    action="store_true",
    help="""
    Enable automatically including available subtitles in to the output stream
    """
)
plugin.add_argument(
    "--tvplayer-email",
    metavar="EMAIL",
    help="""
    The email address used to register with tvplayer.com.
    """
)
plugin.add_argument(
    "--tvplayer-password",
    metavar="PASSWORD",
    help="""
    A TVPlayer account password to use with --tvplayer-email.
    """
)
plugin.add_argument(
    "--pluzz-mux-subtitles",
    action="store_true",
    help="""
    Automatically mux available subtitles in to the output stream
    """
)
plugin.add_argument(
    "--wwenetwork-email",
    metavar="EMAIL",
    help="""
    The email associated with your WWE Network account, required to access any WWE Network stream.
    """
)
plugin.add_argument(
    "--wwenetwork-password",
    metavar="PASSWORD",
    help="""
    A WWE Network account password to use with --wwenetwork-email.
    """
)
plugin.add_argument(
    "--animelab-email",
    metavar="EMAIL",
    help="""
    The email address used to register with animelab.com.
    """
)
plugin.add_argument(
    "--animelab-password",
    metavar="PASSWORD",
    help="""
    A TVPlayer account password to use with --animelab-email.
    """
)
plugin.add_argument(
    "--npo-subtitles",
    action="store_true",
    help="""
    Include subtitles for the deaf or hard of hearing, if available
    """
)
plugin.add_argument(
    "--liveedu-email",
    metavar="EMAIL",
    help="""
    The email address used to register with liveedu.tv.
    """
)
plugin.add_argument(
    "--liveedu-password",
    metavar="PASSWORD",
    help="""
    A LiveEdu account password to use with --liveedu-email.
    """
)
<<<<<<< HEAD
=======
plugin.add_argument(
    "--pcyourfreetv-username",
    metavar="USERNAME",
    help="""
    The username used to register with pc-yourfreetv.com.
    """
)
plugin.add_argument(
    "--pcyourfreetv-password",
    metavar="PASSWORD",
    help="""
    A pc-yourfreetv.com account password to use with --pcyourfreetv-username.
    """
)
plugin.add_argument(
    "--bbciplayer-username",
    metavar="USERNAME",
    help="""
    The username used to register with bbc.co.uk.
    """
)
plugin.add_argument(
    "--bbciplayer-password",
    metavar="PASSWORD",
    help="""
    A bbc.co.uk account password to use with --bbciplayer-username.
    """
)
>>>>>>> 0c31ca91

# Deprecated options
stream.add_argument(
    "--best-stream-default",
    action="store_true",
    help=argparse.SUPPRESS
)
player.add_argument(
    "-q", "--quiet-player",
    action="store_true",
    help=argparse.SUPPRESS
)
transport.add_argument(
    "--hds-fragment-buffer",
    type=int,
    metavar="fragments",
    help=argparse.SUPPRESS
)
plugin.add_argument(
    "--jtv-legacy-names", "--twitch-legacy-names",
    action="store_true",
    help=argparse.SUPPRESS
)
plugin.add_argument(
    "--gomtv-cookie",
    metavar="cookie",
    help=argparse.SUPPRESS
)
plugin.add_argument(
    "--gomtv-username",
    metavar="username",
    help=argparse.SUPPRESS
)
plugin.add_argument(
    "--gomtv-password",
    metavar="password",
    nargs="?",
    const=True,
    default=None,
    help=argparse.SUPPRESS
)
plugin.add_argument(
    "--jtv-cookie",
    help=argparse.SUPPRESS
)
plugin.add_argument(
    "--jtv-password", "--twitch-password",
    help=argparse.SUPPRESS
)
http.add_argument(
    "--http-cookies",
    metavar="COOKIES",
    help=argparse.SUPPRESS
)
http.add_argument(
    "--http-headers",
    metavar="HEADERS",
    help=argparse.SUPPRESS
)
http.add_argument(
    "--http-query-params",
    metavar="PARAMS",
    help=argparse.SUPPRESS
)
plugin.add_argument(
    "--crunchyroll-locale",
    metavar="LOCALE",
    help=argparse.SUPPRESS
)
general.add_argument(
    "--no-version-check",
    action="store_true",
    help=argparse.SUPPRESS
)

__all__ = ["parser"]<|MERGE_RESOLUTION|>--- conflicted
+++ resolved
@@ -1230,22 +1230,6 @@
     A LiveEdu account password to use with --liveedu-email.
     """
 )
-<<<<<<< HEAD
-=======
-plugin.add_argument(
-    "--pcyourfreetv-username",
-    metavar="USERNAME",
-    help="""
-    The username used to register with pc-yourfreetv.com.
-    """
-)
-plugin.add_argument(
-    "--pcyourfreetv-password",
-    metavar="PASSWORD",
-    help="""
-    A pc-yourfreetv.com account password to use with --pcyourfreetv-username.
-    """
-)
 plugin.add_argument(
     "--bbciplayer-username",
     metavar="USERNAME",
@@ -1260,7 +1244,6 @@
     A bbc.co.uk account password to use with --bbciplayer-username.
     """
 )
->>>>>>> 0c31ca91
 
 # Deprecated options
 stream.add_argument(
